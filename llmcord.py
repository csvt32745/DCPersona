--- conflicted
+++ resolved
@@ -42,14 +42,13 @@
     logging.info(f"Random Select {filename.stem} persona")
     return get_prompt(filename)
 
-config = get_config()
-
-bot_token = config["bot_token"]
-
-if client_id := config["client_id"]:
+cfg = get_config()
+bot_token = cfg["bot_token"]
+
+if client_id := cfg["client_id"]:
     logging.info(f"\n\nBOT INVITE URL:\nhttps://discord.com/api/oauth2/authorize?client_id={client_id}&permissions=412317273088&scope=bot\n")
 
-status_message = config["status_message"] or "github.com/jakobdylanc/llmcord"
+status_message = cfg["status_message"] or "github.com/jakobdylanc/llmcord"
 
 intents = discord.Intents.default()
 intents.message_content = True
@@ -109,19 +108,13 @@
     role_ids = set(role.id for role in getattr(new_msg.author, "roles", ()))
     channel_ids = set(filter(None, (new_msg.channel.id, getattr(new_msg.channel, "parent_id", None), getattr(new_msg.channel, "category_id", None))))
 
-    config = await asyncio.to_thread(get_config)
-
-<<<<<<< HEAD
+
     allow_dms = cfg["allow_dms"]
     permissions = cfg["permissions"]
     is_maintainance = cfg["is_maintainance"]
     if is_maintainance:
         await new_msg.reply(content=cfg['maintainance_resp'], suppress_embeds=True)
         return
-=======
-    allow_dms = config["allow_dms"]
-    permissions = config["permissions"]
->>>>>>> 7a44c52b
 
     (allowed_user_ids, blocked_user_ids), (allowed_role_ids, blocked_role_ids), (allowed_channel_ids, blocked_channel_ids) = (
         (perm["allowed_ids"], perm["blocked_ids"]) for perm in (permissions["users"], permissions["roles"], permissions["channels"])
@@ -139,16 +132,10 @@
         if is_bad_channel:
             await new_msg.reply(content=cfg['reject_resp'], suppress_embeds=True)
         return
-<<<<<<< HEAD
     
     provider_slash_model = cfg["model"]
-=======
-
-    providers = config["providers"]
-    provider_slash_model = config["model"]
-
->>>>>>> 7a44c52b
     provider, model = provider_slash_model.split("/", 1)
+    providers = cfg["providers"]
     base_url = providers[provider]["base_url"]
     api_key = providers[provider].get("api_key", "sk-no-key-required")
     openai_client = AsyncOpenAI(base_url=base_url, api_key=api_key)
@@ -156,7 +143,6 @@
     accept_images = any(x in model.lower() for x in VISION_MODEL_TAGS)
     accept_usernames = any(x in provider_slash_model.lower() for x in PROVIDERS_SUPPORTING_USERNAMES)
 
-<<<<<<< HEAD
     max_text = cfg["max_text"]
     max_images = cfg["max_images"] if accept_images else 0
     max_messages = cfg["max_messages"]
@@ -165,12 +151,6 @@
     max_message_length = 2000 if use_plain_responses else (4096 - len(STREAMING_INDICATOR))
     is_casual_chat = any([text in new_msg.content for text in ["你怎麼想", "你認為呢", "你覺得呢", "如何"]])
     system_prompt = random_system_prompt() if cfg["is_random_system_prompt"] else get_prompt(cfg['system_prompt_file'])
-=======
-    max_text = config["max_text"]
-    max_images = config["max_images"] if accept_images else 0
-    max_messages = config["max_messages"]
-
->>>>>>> 7a44c52b
     # Build message chain and set user warnings
     messages = []
     user_warnings = set()
@@ -263,7 +243,6 @@
                 user_warnings.add("⚠️ Unsupported attachments")
             if curr_node.fetch_parent_failed or (curr_msg != None and len(messages) == max_messages):
                 user_warnings.add(f"⚠️ Only using last {len(messages)} message{'' if len(messages) == 1 else 's'}")
-<<<<<<< HEAD
                 
     print([(m.get('name', None), m['content'] if isinstance(m['content'], str) else m['content'][0]['text']) for m in messages])
     print(len(messages), max_images - remainig_imgs_count, discord_client.user.id)
@@ -272,15 +251,6 @@
         detailed_time = dt.now().strftime("%Y-%m-%d %A %H:%M")
         system_prompt_extras = [f"Today's date and time: {detailed_time}."]
         # system_prompt_extras = [f"Today's date: {dt.now().strftime('%B %d %Y')}."]
-=======
-
-            curr_msg = curr_node.parent_msg
-
-    logging.info(f"Message received (user ID: {new_msg.author.id}, attachments: {len(new_msg.attachments)}, conversation length: {len(messages)}):\n{new_msg.content}")
-
-    if system_prompt := config["system_prompt"]:
-        system_prompt_extras = [f"Today's date: {dt.now().strftime('%B %d %Y')}."]
->>>>>>> 7a44c52b
         if accept_usernames:
             system_prompt_extras.append(f"{discord_client.user.id} 是你的 ID，如果有人提到{discord_client.user.id}就是在說你")
             system_prompt_extras.append("User's names are their Discord IDs and should be typed as '<@ID>'.")
@@ -298,20 +268,12 @@
     for warning in sorted(user_warnings):
         embed.add_field(name=warning, value="", inline=False)
 
-<<<<<<< HEAD
     kwargs = dict(
         model=model, 
         messages=messages[::-1], 
         stream=True, 
         extra_body=cfg["extra_api_parameters"]
     )
-=======
-    use_plain_responses = config["use_plain_responses"]
-    extra_api_parameters = config["extra_api_parameters"]
-
-    max_message_length = 2000 if use_plain_responses else (4096 - len(STREAMING_INDICATOR))
-
->>>>>>> 7a44c52b
     try:
         async with new_msg.channel.typing():
             async for curr_chunk in await openai_client.chat.completions.create(model=model, messages=messages[::-1], stream=True, extra_body=extra_api_parameters):
